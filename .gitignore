<<<<<<< HEAD
=======
notebooks/exploratory/

>>>>>>> 21eb2343
# Image files
*.png
*.jpg
*.svg

# Data files
*.json

# Byte-compiled / optimized / DLL files
__pycache__/
*.py[cod]
*$py.class

# C extensions
*.so

# Distribution / packaging
.Python
build/
develop-eggs/
dist/
downloads/
eggs/
.eggs/
lib/
lib64/
parts/
sdist/
var/
wheels/
pip-wheel-metadata/
share/python-wheels/
*.egg-info/
.installed.cfg
*.egg
MANIFEST

# PyInstaller
#  Usually these files are written by a python script from a template
#  before PyInstaller builds the exe, so as to inject date/other infos into it.
*.manifest
*.spec

# Installer logs
pip-log.txt
pip-delete-this-directory.txt

# Unit test / coverage reports
htmlcov/
.tox/
.nox/
.coverage
.coverage.*
.cache
nosetests.xml
coverage.xml
*.cover
*.py,cover
.hypothesis/
.pytest_cache/

# Translations
*.mo
*.pot

# Pycharm stuff:
.idea/

# Django stuff:
*.log
local_settings.py
db.sqlite3
db.sqlite3-journal

# Flask stuff:
instance/
.webassets-cache

# Scrapy stuff:
.scrapy

# Sphinx documentation
docs/_build/

# PyBuilder
target/

# Jupyter Notebook
.ipynb_checkpoints

# IPython
profile_default/
ipython_config.py

# pyenv
.python-version

# pipenv
#   According to pypa/pipenv#598, it is recommended to include Pipfile.lock in version control.
#   However, in case of collaboration, if having platform-specific dependencies or dependencies
#   having no cross-platform support, pipenv may install dependencies that don't work, or not
#   install all needed dependencies.
#Pipfile.lock

# PEP 582; used by e.g. github.com/David-OConnor/pyflow
__pypackages__/

# Celery stuff
celerybeat-schedule
celerybeat.pid

# SageMath parsed files
*.sage.py

# Environments
.env
.venv
env/
venv/
ENV/
env.bak/
venv.bak/

# Spyder project settings
.spyderproject
.spyproject

# Rope project settings
.ropeproject

# mkdocs documentation
/site

# mypy
.mypy_cache/
.dmypy.json
dmypy.json

# Pyre type checker
.pyre/
/notebooks/temp_check.ipynb
/api_diagram.dio<|MERGE_RESOLUTION|>--- conflicted
+++ resolved
@@ -1,8 +1,5 @@
-<<<<<<< HEAD
-=======
 notebooks/exploratory/
 
->>>>>>> 21eb2343
 # Image files
 *.png
 *.jpg
